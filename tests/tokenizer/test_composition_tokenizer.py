--- conflicted
+++ resolved
@@ -39,17 +39,7 @@
     decoded_tokens = tokenizer.decode(token_ids,skip_special_tokens=True)
 
 
-<<<<<<< HEAD
-@pytest.mark.parametrize(
-    "input_string,expected",
-    [
-        ("Ba2ClSr", ["Ba", "2", "Cl", "Sr"]),
-        ("BrMn2V", ["Br", "Mn", "2", "V"]),
-        ("La2Ta4", ["La", "2", "Ta", "4"]),
-        ("Cr4P16Pb4", ["Cr", "4", "P", "1", "6", "Pb", "4"]),
-    ],
-)
-=======
+
 @pytest.mark.parametrize("input_string,expected", [
     ("Ba2ClSr", ['[CLS]','Ba', '2', 'Cl','Sr','[SEP]']),
     ("BrMn2V", ['[CLS]','Br', 'Mn', '2', 'V','[SEP]']),
@@ -57,7 +47,6 @@
     ("Cr4P16Pb4", ['[CLS]','Cr', '4', 'P', '1', '6', 'Pb', '4','[SEP]']),
     
 ])
->>>>>>> 8b1715f1
 def test_tokenizer(tokenizer, input_string, expected):
     tokens = tokenizer.tokenize(input_string)
     assert tokens == expected