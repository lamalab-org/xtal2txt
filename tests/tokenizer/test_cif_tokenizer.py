import pytest
from xtal2txt.tokenizer import CifTokenizer
from xtal2txt.core import TextRep
import os

THIS_DIR = os.path.dirname(os.path.abspath(__file__))

structures = {
    "N2": TextRep.from_input(os.path.join(THIS_DIR, "..", "data", "N2_p1.cif")),
    "srtio3_p1": TextRep.from_input(
        os.path.join(THIS_DIR, "..", "data", "SrTiO3_p1.cif")
    ),
    "srtio3_symmetrized": TextRep.from_input(
        os.path.join(THIS_DIR, "..", "data", "SrTiO3_symmetrized.cif")
    ),
}


@pytest.fixture
def tokenizer(scope="module"):
    return CifTokenizer()


def test_encode_decode(tokenizer):
    for name, struct in structures.items():
        input_string = struct.get_cif_string()
        token_ids = tokenizer.encode(input_string)
<<<<<<< HEAD
        decoded_tokens = tokenizer.decode(token_ids)
=======
        decoded_tokens = tokenizer.decode(token_ids,skip_special_tokens=True)
>>>>>>> 8b1715f1
        assert input_string == decoded_tokens<|MERGE_RESOLUTION|>--- conflicted
+++ resolved
@@ -25,9 +25,5 @@
     for name, struct in structures.items():
         input_string = struct.get_cif_string()
         token_ids = tokenizer.encode(input_string)
-<<<<<<< HEAD
-        decoded_tokens = tokenizer.decode(token_ids)
-=======
         decoded_tokens = tokenizer.decode(token_ids,skip_special_tokens=True)
->>>>>>> 8b1715f1
         assert input_string == decoded_tokens