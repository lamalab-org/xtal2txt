--- conflicted
+++ resolved
@@ -50,68 +50,7 @@
     assert input_string == decoded_tokens
 
 
-<<<<<<< HEAD
-@pytest.mark.parametrize(
-    "input_string,expected",
-    [
-        (
-            "Se Se Mo 0 2 o o + 0 2 + o o 0 2 o + o 1 2 o o + 1 2 o + o 1 2 + o o",
-            [
-                "Se",
-                "Se",
-                "Mo",
-                "0",
-                "2",
-                "o o +",
-                "0",
-                "2",
-                "+ o o",
-                "0",
-                "2",
-                "o + o",
-                "1",
-                "2",
-                "o o +",
-                "1",
-                "2",
-                "o + o",
-                "1",
-                "2",
-                "+ o o",
-            ],
-        ),
-        ("H H O", ["H", "H", "O"]),
-        ("Sc Sc 0 1 - - - ", ["Sc", "Sc", "0", "1", "- - -"]),
-        (
-            "Cu Cu Cu Cu 0 3 - - o 0 2 - o - 0 1 o - - 1 2 - + o 1 3 - o + 2 3 o - + ",
-            [
-                "Cu",
-                "Cu",
-                "Cu",
-                "Cu",
-                "0",
-                "3",
-                "- - o",
-                "0",
-                "2",
-                "- o -",
-                "0",
-                "1",
-                "o - -",
-                "1",
-                "2",
-                "- + o",
-                "1",
-                "3",
-                "- o +",
-                "2",
-                "3",
-                "o - +",
-            ],
-        ),
-    ],
-)
-=======
+
 @pytest.mark.parametrize("input_string,expected", [
     ("Se Se Mo 0 2 o o + 0 2 + o o 0 2 o + o 1 2 o o + 1 2 o + o 1 2 + o o", ['[CLS]','Se', 'Se', 'Mo', '0', '2', 'o o +', '0', '2', '+ o o', '0', '2', 'o + o', '1', '2', 'o o +', '1', '2', 'o + o', '1', '2', '+ o o','[SEP]']),
     ("H H O", ['[CLS]','H', 'H', 'O','[SEP]']),
@@ -119,7 +58,6 @@
     ("Cu Cu Cu Cu 0 3 - - o 0 2 - o - 0 1 o - - 1 2 - + o 1 3 - o + 2 3 o - + ", ['[CLS]','Cu', 'Cu', 'Cu', 'Cu', '0', '3', '- - o', '0', '2', '- o -', '0', '1', 'o - -', '1', '2', '- + o', '1', '3', '- o +', '2', '3', 'o - +','[SEP]']),
     
 ])
->>>>>>> 8b1715f1
 def test_tokenizer(tokenizer, input_string, expected):
     tokens = tokenizer.tokenize(input_string)
     assert tokens == expected