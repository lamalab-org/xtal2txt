--- conflicted
+++ resolved
@@ -218,10 +218,7 @@
         output_struct = DecodeTextRep(self.text).wyckoff_decoder(
             self.text, lattice_params=True
         )
-<<<<<<< HEAD
-        print(original_struct)
-=======
->>>>>>> 8b1715f1
+        
         return StructureMatcher(
             ltol,
             stol,
