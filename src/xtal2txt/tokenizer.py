--- conflicted
+++ resolved
@@ -3,11 +3,7 @@
 import re
 
 from tokenizers import Tokenizer
-<<<<<<< HEAD
-from xtal2txt.analysis import ANALYSIS_MASK_TOKENS, SLICE_ANALYSIS_DICT, CRYSTAL_LLM_ANALYSIS_DICT, CIF_ANALYSIS_DICT, COMPOSITION_ANALYSIS_DICT
-=======
 from transformers import PreTrainedTokenizer, PreTrainedTokenizerFast
->>>>>>> a4a1bb71
 
 from xtal2txt.analysis import (
     ANALYSIS_MASK_TOKENS,
@@ -106,11 +102,7 @@
                 self.vocab[value] = len(self.vocab)
         self.save_vocabulary(os.path.dirname(self.vocab_file))
 
-<<<<<<< HEAD
-    def token_analysis(self,tokens):
-=======
     def token_analysis(self, tokens):
->>>>>>> a4a1bb71
         """This method should be implemented by the Downstream tokenizers."""
         raise NotImplementedError
 
@@ -167,18 +159,6 @@
 
 
 class SliceTokenizer(Xtal2txtTokenizer):
-<<<<<<< HEAD
-    def __init__(self, vocab_file=SLICE_VOCAB, model_max_length=None, padding_length=None, **kwargs):
-        super(SliceTokenizer, self).__init__(vocab_file, model_max_length=model_max_length, padding_length=padding_length, **kwargs)
-
-    def token_analysis(self, list_of_tokens):
-        """Takes tokens after tokenize and returns a list with replacing the tokens with their MASK token. The
-            token type is determined from the dict declared globally, and the token is replaced with the corresponding MASK token."""
-        analysis_masks = ANALYSIS_MASK_TOKENS
-        token_type = SLICE_ANALYSIS_DICT
-        return [analysis_masks[next((k for k, v in token_type.items() if token in v), None)] for token in list_of_tokens]
-        
-=======
     def __init__(
         self,
         vocab_file=SLICE_VOCAB,
@@ -204,7 +184,6 @@
         ]
 
 
->>>>>>> a4a1bb71
 class CompositionTokenizer(Xtal2txtTokenizer):
     def __init__(
         self,
@@ -221,66 +200,43 @@
         )
 
     def convert_tokens_to_string(self, tokens):
-<<<<<<< HEAD
-        return ''.join(tokens)
-        
-    def token_analysis(self, list_of_tokens):
-        """Takes tokens after tokenize and returns a list with replacing the tokens with their MASK token. The
-            token type is determined from the dict declared globally, and the token is replaced with the corresponding MASK token."""
+        return "".join(tokens)
+
+    def token_analysis(self, list_of_tokens):
+        """Takes tokens after tokenize and returns a list with replacing the tokens with their MASK token. The
+        token type is determined from the dict declared globally, and the token is replaced with the corresponding MASK token."""
         analysis_masks = ANALYSIS_MASK_TOKENS
         token_type = COMPOSITION_ANALYSIS_DICT
-        return [analysis_masks[next((k for k, v in token_type.items() if token in v), None)] for token in list_of_tokens]
-        
-=======
+        return [
+            analysis_masks[next((k for k, v in token_type.items() if token in v), None)]
+            for token in list_of_tokens
+        ]
+
+
+class CifTokenizer(Xtal2txtTokenizer):
+    def __init__(
+        self, vocab_file=CIF_VOCAB, model_max_length=None, padding_length=None, **kwargs
+    ):
+        super(CifTokenizer, self).__init__(
+            vocab_file,
+            model_max_length=model_max_length,
+            padding_length=padding_length,
+            **kwargs,
+        )
+
+    def convert_tokens_to_string(self, tokens):
         return "".join(tokens)
 
     def token_analysis(self, list_of_tokens):
         """Takes tokens after tokenize and returns a list with replacing the tokens with their MASK token. The
         token type is determined from the dict declared globally, and the token is replaced with the corresponding MASK token."""
         analysis_masks = ANALYSIS_MASK_TOKENS
-        token_type = COMPOSITION_ANALYSIS_DICT
-        return [
-            analysis_masks[next((k for k, v in token_type.items() if token in v), None)]
-            for token in list_of_tokens
-        ]
-
->>>>>>> a4a1bb71
-
-class CifTokenizer(Xtal2txtTokenizer):
-    def __init__(
-        self, vocab_file=CIF_VOCAB, model_max_length=None, padding_length=None, **kwargs
-    ):
-        super(CifTokenizer, self).__init__(
-            vocab_file,
-            model_max_length=model_max_length,
-            padding_length=padding_length,
-            **kwargs,
-        )
-
-    def convert_tokens_to_string(self, tokens):
-<<<<<<< HEAD
-        return ''.join(tokens)
-    
-    def token_analysis(self, list_of_tokens):
-        """Takes tokens after tokenize and returns a list with replacing the tokens with their MASK token. The
-            token type is determined from the dict declared globally, and the token is replaced with the corresponding MASK token."""
-        analysis_masks = ANALYSIS_MASK_TOKENS
         token_type = CIF_ANALYSIS_DICT
-        return [analysis_masks[next((k for k, v in token_type.items() if token in v), None)] for token in list_of_tokens]
-=======
-        return "".join(tokens)
-
-    def token_analysis(self, list_of_tokens):
-        """Takes tokens after tokenize and returns a list with replacing the tokens with their MASK token. The
-        token type is determined from the dict declared globally, and the token is replaced with the corresponding MASK token."""
-        analysis_masks = ANALYSIS_MASK_TOKENS
-        token_type = CIF_ANALYSIS_DICT
-        return [
-            analysis_masks[next((k for k, v in token_type.items() if token in v), None)]
-            for token in list_of_tokens
-        ]
-
->>>>>>> a4a1bb71
+        return [
+            analysis_masks[next((k for k, v in token_type.items() if token in v), None)]
+            for token in list_of_tokens
+        ]
+
 
 class CrysllmTokenizer(Xtal2txtTokenizer):
     def __init__(
@@ -298,28 +254,17 @@
         )
 
     def convert_tokens_to_string(self, tokens):
-<<<<<<< HEAD
-        return ''.join(tokens)
-    
-    def token_analysis(self, list_of_tokens):
-        """Takes tokens after tokenize and returns a list with replacing the tokens with their MASK token. The
-            token type is determined from the dict declared globally, and the token is replaced with the corresponding MASK token."""
+        return "".join(tokens)
+
+    def token_analysis(self, list_of_tokens):
+        """Takes tokens after tokenize and returns a list with replacing the tokens with their MASK token. The
+        token type is determined from the dict declared globally, and the token is replaced with the corresponding MASK token."""
         analysis_masks = ANALYSIS_MASK_TOKENS
         token_type = CRYSTAL_LLM_ANALYSIS_DICT
-        return [analysis_masks[next((k for k, v in token_type.items() if token in v), None)] for token in list_of_tokens]
-=======
-        return "".join(tokens)
-
-    def token_analysis(self, list_of_tokens):
-        """Takes tokens after tokenize and returns a list with replacing the tokens with their MASK token. The
-        token type is determined from the dict declared globally, and the token is replaced with the corresponding MASK token."""
-        analysis_masks = ANALYSIS_MASK_TOKENS
-        token_type = CRYSTAL_LLM_ANALYSIS_DICT
-        return [
-            analysis_masks[next((k for k, v in token_type.items() if token in v), None)]
-            for token in list_of_tokens
-        ]
->>>>>>> a4a1bb71
+        return [
+            analysis_masks[next((k for k, v in token_type.items() if token in v), None)]
+            for token in list_of_tokens
+        ]
 
 
 class RobocrysTokenizer:
