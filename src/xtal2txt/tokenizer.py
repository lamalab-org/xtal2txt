--- conflicted
+++ resolved
@@ -120,37 +120,29 @@
 
 class Xtal2txtTokenizer(PreTrainedTokenizer):
     def __init__(
-<<<<<<< HEAD
-        self, vocab_file, 
-        special_tokens={"cls_token": "[CLS]","sep_token": "[SEP]",}, 
-        model_max_length=None, 
-        padding_length=None, 
-        **kwargs
-=======
         self,
         special_num_token: bool = False,
         vocab_file=None,
+        special_tokens={"cls_token": "[CLS]","sep_token": "[SEP]",}, 
         model_max_length=None,
         padding_length=None,
         **kwargs,
->>>>>>> 93278a87
     ):
         super(Xtal2txtTokenizer, self).__init__(
             model_max_length=model_max_length, **kwargs
         )
         self.truncation = False
         self.padding = False
-        self.padding_length = padding_length
-<<<<<<< HEAD
+        self.padding_length = padding_length        
         
-        # Initialize special tokens
-        self.special_tokens = special_tokens if special_tokens is not None else {}
-        self.add_special_tokens(self.special_tokens)
-=======
+
         self.special_num_tokens = special_num_token
         self.vocab = self.load_vocab(vocab_file)
         self.vocab_file = vocab_file
->>>>>>> 93278a87
+
+       # Initialize special tokens
+        self.special_tokens = special_tokens if special_tokens is not None else {}
+        self.add_special_tokens(self.special_tokens)
 
     def load_vocab(self, vocab_file):
         _, file_extension = os.path.splitext(vocab_file)
@@ -163,6 +155,7 @@
                 return json.load(file)
         else:
             raise ValueError(f"Unsupported file type: {file_extension}")
+
 
     def get_vocab(self):
         return self.vocab
