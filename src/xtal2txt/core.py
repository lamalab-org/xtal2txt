import re
from typing import List, Union
from pathlib import Path
from collections import Counter

from pymatgen.core import Structure
from pymatgen.core.lattice import Lattice
from pymatgen.symmetry.analyzer import SpacegroupAnalyzer
from pymatgen.analysis.structure_matcher import StructureMatcher
from pymatgen.io.cif import CifWriter
from invcryrep.invcryrep import InvCryRep
from robocrys import StructureCondenser, StructureDescriber
from pyxtal import pyxtal
from pymatgen.analysis.structure_matcher import StructureMatcher
from pyxtal.lattice import Lattice as pyLattice


class TextRep:
    """
    Generate text representations of crystal structure for Language modelling.

    Attributes:
        structure : pymatgen structure

    Methods:
        from_input : a classmethod
        get_cif_string(n=3)
        get_parameters(n=3)
        get_coords(name, n=3)
        get_cartesian(n=3)
        get_fractional(n=3)
    """

    def __init__(self, structure: Structure):
        self.structure = structure

    @classmethod
    def from_input(cls, input_data: Union[str, Path, Structure]) -> "TextRep":
        """
        Instantiate the TextRep class object with the pymatgen structure from a cif file, a cif string, or a pymatgen Structure object.

        Parameters:
            input_data : cif file of a crystal structure, a cif string, or a pymatgen Structure object.

        Returns:
            TextRep
        """
        if isinstance(input_data, Structure):
            structure = input_data

        elif isinstance(input_data, (str, Path)) and Path(input_data).is_file():
            structure = Structure.from_file(str(input_data))

        else:
            structure = Structure.from_str(str(input_data), "cif")
        return cls(structure)
    
    @staticmethod
    def _safe_call(func, *args, **kwargs):
        try:
            return func(*args, **kwargs)
        except Exception:
            return None

    @staticmethod
    def round_numbers_in_string(original_string: str, decimal_places: int) -> str:
        """
        Rounds float numbers in the given string to the specified number of decimal places using regex.

        Parameters:
            original_string : str, the input string containing float numbers.
            decimal_places : int, the number of decimal places to round float numbers.

        Returns:
            A new string with rounded float numbers.
        """
        pattern = r"\b\d+\.\d+\b"
        matches = re.findall(pattern, original_string)
        rounded_numbers = [round(float(match), decimal_places) for match in matches]
        new_string = re.sub(pattern, lambda x: str(rounded_numbers.pop(0)), original_string)
        return new_string

    def get_cif_string(self, format: str = "symmetrized", decimal_places: int = 3) -> str:
        """
        Generate CIF as string in multi-line format.

        All float numbers can be rounded to the specified number (decimal_places).
        Currently supports two formats. Symmetrized (cif with symmetry operations and the least symmetric basis) ...
        and P1 (conventional unit cell , with all the atoms listed and only identity as symmetry operation).
        TODO: cif format with bonding blocks


        Parameters:
            format : str, optional, to specify the format of the cif string. Defaults to "symmetrized".
            decimal_places : int, optional, to specify the rounding digit for float numbers.
                            Defaults to 3

        Returns:
            A multi-line string representation of CIF.
        """

        if format == "symmetrized":
            symmetry_analyzer = SpacegroupAnalyzer(self.structure)
            symmetrized_structure = symmetry_analyzer.get_symmetrized_structure()
            cif_string = str(
                CifWriter(
                    symmetrized_structure, symprec=0.1, significant_figures=decimal_places
                ).ciffile
            )
            cif = "\n".join(cif_string.split("\n")[1:])
            return self.round_numbers_in_string(cif, decimal_places)

        elif format == "p1":
            cif_string = "\n".join(self.structure.to(fmt="cif").split("\n")[1:])
            return self.round_numbers_in_string(cif_string, decimal_places)

    def get_lattice_parameters(self, decimal_places: int = 3) -> List[str]:
        """
        Return lattice parameters of unit cells in a crystal lattice:
        the lengths of the cell edges (a, b, and c) in angstrom and the angles between them (alpha, beta, and gamma) in degrees.

        All float numbers can be rounded to a specific number (decimal_places).

        Parameters:
            decimal_places : int, optional, to specify the rounding digit for float numbers.
                            Defaults to 3

        Returns:
            A list of strings of the mentioned parameters.
        """
        return [str(round(i, decimal_places)) for i in self.structure.lattice.parameters]

    def get_coords(self, name: str = "cartesian", decimal_places: int = 3) -> List[str]:
        """
        Return list of atoms in unit cell for with their positions in Cartesian or fractional coordinates as per choice.

        Parameters:
            name : str
                Specifies the name of the coordinate system to extract the positions of the particles. default is "cartesian".
            decimal_places : int, optional, to specify the rounding digit for float numbers.
                            Defaults to 3

        Returns:
            A list of atoms with their positions inside the unit cell.
        """
        elements = []
        for site in self.structure.sites:
            elements.append(str(site.specie))
            coord = [
                str(x)
                for x in (
                    site.coords.round(decimal_places)
                    if name == "cartesian"
                    else site.frac_coords.round(decimal_places)
                )
            ]
            elements.extend(coord)
        return elements

    def get_slice(self, primitive: bool = True) -> str:
        """Returns SLICE representation of the crystal structure.
        https://www.nature.com/articles/s41467-023-42870-7

        Parameters:
            primitive : bool, optional, to specify if the primitive structure is required. Defaults to True.

        Returns:
            str: The calculated slice.
        """
        backend = InvCryRep()
        if primitive:
            primitive_structure = (
                self.structure.get_primitive_structure()
            )  # convert to primitive structure
            return backend.structure2SLICES(primitive_structure)
        return backend.structure2SLICES(self.structure)

    def get_composition(self, format="hill") -> str:
        """Return composition in hill format.

        Args:
            format (str): format in which the composition is required.

        Returns:
            str: The composition in hill format.
        """
        if format == "hill":
            composition_string = self.structure.composition.hill_formula
            composition = composition_string.replace(" ", "")
        return composition

    def get_crystal_llm_rep(self):
        """
        Code adopted from https://github.com/facebookresearch/crystal-llm/blob/main/llama_finetune.py
        https://openreview.net/pdf?id=0r5DE2ZSwJ
        TODO: kwargs and customizable parameters
        TODO: Rounding parameters user defined
        TODO: fractional/ caartesian optional
        TODO: Translation of the structure optional
        Returns the representation as per the above citation,  lattice length( the lengths with one decimal place), angles (as integers), atoms and their coordinates with line breaks...
        Fractional coordinates are always represented with two digits
        3D coordinates are combined with spaces and all other crystal components are combined with newlines
        in the line after that, then the element following with its Cartesian and fractional...
        coordinates as floats in a separate line.

        """
        # Randomly translate within the unit cell
        # self.structure.translate_sites(
        #     indices=range(len(self.structure.sites)), vector=np.random.uniform(size=(3,))
        # )

        lengths = self.structure.lattice.parameters[:3]
        angles = self.structure.lattice.parameters[3:]
        atom_ids = self.structure.species
        frac_coords = self.structure.frac_coords

        crystal_str = (
            " ".join(["{0:.1f}".format(x) for x in lengths])
            + "\n"
            + " ".join([str(int(x)) for x in angles])
            + "\n"
            + "\n".join(
                [
                    str(t) + "\n" + " ".join(["{0:.2f}".format(x) for x in c])
                    for t, c in zip(atom_ids, frac_coords)
                ]
            )
        )

        return crystal_str
        

    def get_robocrys_rep(self):
        """
        https://github.com/hackingmaterials/robocrystallographer/tree/main
        TODO: pinned  matminer to 0.9.1.dev14 (check if can be relaxed ?)
        TODO: check any post processing for better tokenization (rounding, replacing unicodes etc..)

        """
        condenser = StructureCondenser()
        describer = StructureDescriber()

        condensed_structure = condenser.condense_structure(self.structure)
        return describer.describe(condensed_structure)


<<<<<<< HEAD
    def get_wyckoff_positions(self):
        """
        Getting wyckoff positions of the elements in the unit cell as the combination of...
        number and letter.

        Returns: 
            ouput: str
                A multi-line string that contain elements of the unit cell along with their...
                wyckoff position in each line.
                Hint: At the end of the string, there is an additional newline character.
        """

        spacegroup_analyzer = SpacegroupAnalyzer(self.structure)
        wyckoff_sites = spacegroup_analyzer.get_symmetry_dataset()
        element_symbols = [site.specie.element.symbol for site in self.structure.sites]

        data = []

        for i in range(len(wyckoff_sites["wyckoffs"])):
            sub_data = element_symbols[i], wyckoff_sites["wyckoffs"][i], wyckoff_sites["equivalent_atoms"][i]
            data.append(sub_data)
        
        a = dict(Counter(data))

        output = ""
        for i, j in a.items():
            output += str(i[0]) + " " +  str(j) + str(i[1]) + "\n"

        return output

    def get_wycryst(self):
        """
        Obtaining the wyckoff representation for crystal structures that include:
            chemcial formula
            space group number
            elements of the unit cell with their wyckoff positions.

        Returns:
            output: str
                A multi-line string, which contain mentioned properties of the crystal...
                structure in each separate line.
        """
        output = ""
        chemical_formula = self.structure.composition.formula
        output += chemical_formula
        output += "\n" + str(self.structure.get_space_group_info()[1])
        output += "\n" + self.get_wyckoff_positions()

        return output

    
    def wyckoff_decoder(self, lattice_params: bool = False): 
        """
        Generating a pymatgen object from the output of the get_wyckoff_rep() method by using...
        pyxtal package. In this method, all data are extracted from the multi-line string of the...
        mentioned method.
        In pyxtal package, a 3D crystal is produced by specifying the dimensions, elements,...
        composition of elements, space group, and sites as wyckoff positions of the elements.

        Params:
            lattice_params: boolean
                To specify whether use lattice parameters in generating crystal structure.

        Returns: 
            pmg_struc: pymatgen.core.structure.Structure
        """

        # Always dimension is 3.
        dimensions = 3

        wyckoff_str = self.get_wycryst()
        entities = wyckoff_str.split("\n")[:-1]
        elements = entities[0]
        spg = int(entities[1])
        wyckoff_sites = entities[2:]
        elements = elements.split(" ")

        atoms = []
        composition = []
        for el in elements:
            atom = el.rstrip('0123456789')
            number = el[len(atom):]
            atoms.append(atom)
            composition.append(int(number))

        sites = []
        for atom in atoms:
            sub_site = []
            for site in wyckoff_sites:
                if atom in site:
                    sub_site.append(site.split()[1])
            
            sites.append(sub_site)

        xtal_struc = pyxtal()

        if lattice_params:
            a, b, c, alpha, beta, gamma = self.get_lattice_parameters()
            cell = pyLattice.from_para(float(a), float(b), float(c), float(alpha), float(beta), float(gamma))
            xtal_struc.from_random(dimensions,
                                spg,
                                atoms,
                                composition,
                                sites=sites,
                                lattice=cell)
        else:
            xtal_struc.from_random(dimensions,
                                spg,
                                atoms,
                                composition,
                                sites=sites)

        pmg_struc = xtal_struc.to_pymatgen()

        return pmg_struc

    
    def wyckoff_matcher(self, ltol = 0.2, stol = 0.5, angle_tol = 5, primitive_cell = True, 
                    scale = True, allow_subset = True, attempt_supercell = True, lattice_params: bool = False):
        """
        To check if pymatgen object from the original cif file match with the generated...
        pymatgen structure from wyckoff_decoder method out of wyckoff representation...
        using fit() method of StructureMatcher module in pymatgen package.

        Params:
            StructureMatcher module can be access in below link with its parameters:
                https://pymatgen.org/pymatgen.analysis.html#pymatgen.analysis.structure_matcher.StructureMatcher.get_mapping
            lattice_params: bool
                To specify using lattice parameters in the wyckoff_decoder method.

        Returns:
            StructureMatcher().fit_anonymous(): bool
        """

        original_struct = self.structure
        
        output_struct = self.wyckoff_decoder(lattice_params)

        return StructureMatcher(ltol, stol, angle_tol, primitive_cell, scale, allow_subset, attempt_supercell).fit_anonymous(output_struct, original_struct)

=======
    def get_wycryst():
        pass
>>>>>>> 8a336857


    def llm_decoder(self, input: str):
        """
        Returning pymatgen structure out of multi-line representation.

        Params:
            input: str
                String to obtain the items needed for the structure.

        Returns:
            pymatgen.core.structure.Structure
        """
        entities = input.split("\n")
        lengths = entities[0].split(" ")
        angles = entities[1].split(" ")
        lattice = Lattice.from_parameters(a=float(lengths[0]),
                                        b=float(lengths[1]),
                                        c=float(lengths[2]),
                                        alpha=float(angles[0]),
                                        beta=float(angles[1]),
                                        gamma=float(angles[2]))
        
        elements = entities[2::2]
        coordinates = entities[3::2]
        m_coord = []
        for i in coordinates:
            s = [float(j) for j in i.split(" ")]
            m_coord.append(s)

        return Structure(lattice, elements, m_coord)


    def llm_matcher(self, input: str, ltol = 0.2, stol = 0.5, angle_tol = 5, primitive_cell = True, 
                    scale = True, allow_subset = True, attempt_supercell = True):
        """
        To check if pymatgen object from the original cif file match with the generated...
        pymatgen structure from llm_decoder method out of llm representation...
        using fit() method of StructureMatcher module in pymatgen package.

        Params:
            input: str
                String to obtain the items needed for the structure.

            StructureMatcher module can be access in below link with its parameters:
                https://pymatgen.org/pymatgen.analysis.html#pymatgen.analysis.structure_matcher.StructureMatcher.get_mapping
    
        Returns:
            StructureMatcher().fit(): bool
        """

        original_struct = self.structure
        
        output_struct = self.llm_decoder(input)

        return StructureMatcher(ltol, stol, angle_tol, primitive_cell, scale, allow_subset, attempt_supercell).fit(output_struct, original_struct)


    def cif_string_decoder_p1(self, input: str):
        """
        Returning a pymatgen structure out of a string format of a cif file.

        Params:
            input: str
                String to obtain the items needed for the structure.

        Returns:
            pymatgen.core.structure.Structure
        """
        entities = input.split("\n")[:-1]
        
        params = []
        for i in range(2, 8):
            params.append(entities[i].split("   ")[1])

        lattice = Lattice.from_parameters(a=float(params[0]),
                                        b=float(params[1]),
                                        c=float(params[2]),
                                        alpha=float(params[3]),
                                        beta=float(params[4]),
                                        gamma=float(params[5]))
        
        elements = []
        m_coord = []
        atoms = entities[entities.index(' _atom_site_occupancy') + 1:]
        for atom in atoms:
            ls = atom.split("  ")
            elements.append(ls[1])
            m_coord.append([float(ls[4]), float(ls[5]), float(ls[6])])
        
        return Structure(lattice, elements, m_coord)

    
    def cif_string_matcher_p1(self, input: str, ltol = 0.2, stol = 0.5, angle_tol = 5, primitive_cell = True, 
                    scale = True, allow_subset = True, attempt_supercell = True):
        """
        To check if pymatgen object from the original cif file match with the generated...
        pymatgen structure from cif_string_decoder_p1 method out of string cif representation...
        using fit() method of StructureMatcher module in pymatgen package.

        Params:
            input: str
                String to obtain the items needed for the structure.

            StructureMatcher module can be access in below link with its parameters:
                https://pymatgen.org/pymatgen.analysis.html#pymatgen.analysis.structure_matcher.StructureMatcher.get_mapping
    
        Returns:
            StructureMatcher().fit(): bool
        """

        original_struct = self.structure
        
        output_struct = self.cif_string_decoder_p1(input)

        return StructureMatcher(ltol, stol, angle_tol, primitive_cell, scale, allow_subset, attempt_supercell).fit(output_struct, original_struct)

    
    def cif_string_decoder_sym(self, input: str):
        """
        Returning a pymatgen structure out of a string format of a symmetrized cif file.

        Params:
            input: str
                String to obtain the items needed for the structure.

        Returns:
            pymatgen.core.structure.Structure
        """
        entities = input.split("\n")[:-1]

        params = []
        for i in range(1, 8):
            params.append(entities[i].split("   ")[1])

        spg = params[0]
        params = params[1:]
        lattice = Lattice.from_parameters(a=float(params[0]),
                                        b=float(params[1]),
                                        c=float(params[2]),
                                        alpha=float(params[3]),
                                        beta=float(params[4]),
                                        gamma=float(params[5]))

        elements = []
        m_coord = []
        atoms = entities[entities.index(' _atom_site_occupancy') + 1:]
        for atom in atoms:
            ls = atom.split("  ")
            elements.append(ls[1])
            m_coord.append([float(ls[4]), float(ls[5]), float(ls[6])])

        # print(atoms)

        return Structure.from_spacegroup(spg, lattice, elements, m_coord)


    def cif_string_matcher_sym(self, input: str, ltol = 0.2, stol = 0.5, angle_tol = 5, primitive_cell  = True, scale = True, allow_subset = True, attempt_supercell = True):
        """
        To check if pymatgen object from the original cif file match with the generated...
        pymatgen structure from cif_string_decoder_sym method out of string cif representation...
        using fit() method of StructureMatcher module in pymatgen package.

        Params:
            input: str
                String to obtain the items needed for the structure.

            StructureMatcher module can be access in below link with its parameters:
                https://pymatgen.org/pymatgen.analysis.html#pymatgen.analysis.structure_matcher.StructureMatcher.get_mapping
    
        Returns:
            StructureMatcher().fit(): bool
        """

        original_struct = self.structure
        
        output_struct = self.cif_string_decoder_sym(input)

        return StructureMatcher(ltol, stol, angle_tol, primitive_cell, scale, allow_subset, attempt_supercell).fit(output_struct, original_struct)


    def get_all_text_reps(self, decimal_places: int = 2):
        """
        Returns all the Text representations of the crystal structure in a dictionary.
        """

        return {
            "cif_p1": self._safe_call(self.get_cif_string, format="p1", decimal_places=decimal_places),
            "cif_symmetrized": self._safe_call(self.get_cif_string, format="symmetrized", decimal_places=decimal_places),
            "cif_bonding": None,
            "slice": self._safe_call(self.get_slice),
            "composition": self._safe_call(self.get_composition),
            "crystal_llm_rep": self._safe_call(self.get_crystal_llm_rep),
            "robocrys_rep": self._safe_call(self.get_robocrys_rep),
            "wycoff_rep": None,
        }
<|MERGE_RESOLUTION|>--- conflicted
+++ resolved
@@ -244,7 +244,6 @@
         return describer.describe(condensed_structure)
 
 
-<<<<<<< HEAD
     def get_wyckoff_positions(self):
         """
         Getting wyckoff positions of the elements in the unit cell as the combination of...
@@ -296,7 +295,7 @@
         return output
 
     
-    def wyckoff_decoder(self, lattice_params: bool = False): 
+    def wyckoff_decoder(self, input: str, lattice_params: bool = False): 
         """
         Generating a pymatgen object from the output of the get_wyckoff_rep() method by using...
         pyxtal package. In this method, all data are extracted from the multi-line string of the...
@@ -315,8 +314,7 @@
         # Always dimension is 3.
         dimensions = 3
 
-        wyckoff_str = self.get_wycryst()
-        entities = wyckoff_str.split("\n")[:-1]
+        entities = input.split("\n")[:-1]
         elements = entities[0]
         spg = int(entities[1])
         wyckoff_sites = entities[2:]
@@ -385,11 +383,6 @@
 
         return StructureMatcher(ltol, stol, angle_tol, primitive_cell, scale, allow_subset, attempt_supercell).fit_anonymous(output_struct, original_struct)
 
-=======
-    def get_wycryst():
-        pass
->>>>>>> 8a336857
-
 
     def llm_decoder(self, input: str):
         """
