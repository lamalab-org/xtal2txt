import re
from typing import List, Union
from pathlib import Path
from collections import Counter

from pymatgen.core import Structure
from pymatgen.core.lattice import Lattice
from pymatgen.symmetry.analyzer import SpacegroupAnalyzer
from pymatgen.analysis.structure_matcher import StructureMatcher
from pymatgen.io.cif import CifWriter
from invcryrep.invcryrep import InvCryRep
from robocrys import StructureCondenser, StructureDescriber
from pyxtal import pyxtal
from pymatgen.analysis.structure_matcher import StructureMatcher
from pyxtal.lattice import Lattice as pyLattice


class TextRep:
    """
    Generate text representations of crystal structure for Language modelling.

    Attributes:
        structure : pymatgen structure

    Methods:
        from_input : a classmethod
        get_cif_string(n=3)
        get_parameters(n=3)
        get_coords(name, n=3)
        get_cartesian(n=3)
        get_fractional(n=3)
    """

    def __init__(self, structure: Structure):
        self.structure = structure

    @classmethod
    def from_input(cls, input_data: Union[str, Path, Structure]) -> "TextRep":
        """
        Instantiate the TextRep class object with the pymatgen structure from a cif file, a cif string, or a pymatgen Structure object.

        Parameters:
            input_data : cif file of a crystal structure, a cif string, or a pymatgen Structure object.

        Returns:
            TextRep
        """
        if isinstance(input_data, Structure):
            structure = input_data

        elif isinstance(input_data, (str, Path)) and Path(input_data).is_file():
            structure = Structure.from_file(str(input_data))

        else:
            structure = Structure.from_str(str(input_data), "cif")
        return cls(structure)
    
    @staticmethod
    def _safe_call(func, *args, **kwargs):
        try:
            return func(*args, **kwargs)
        except Exception:
            return None

    @staticmethod
    def round_numbers_in_string(original_string: str, decimal_places: int) -> str:
        """
        Rounds float numbers in the given string to the specified number of decimal places using regex.

        Parameters:
            original_string : str, the input string containing float numbers.
            decimal_places : int, the number of decimal places to round float numbers.

        Returns:
            A new string with rounded float numbers.
        """
        pattern = r"\b\d+\.\d+\b"
        matches = re.findall(pattern, original_string)
        rounded_numbers = [round(float(match), decimal_places) for match in matches]
        new_string = re.sub(pattern, lambda x: str(rounded_numbers.pop(0)), original_string)
        return new_string

    def get_cif_string(self, format: str = "symmetrized", decimal_places: int = 3) -> str:
        """
        Generate CIF as string in multi-line format.

        All float numbers can be rounded to the specified number (decimal_places).
        Currently supports two formats. Symmetrized (cif with symmetry operations and the least symmetric basis) ...
        and P1 (conventional unit cell , with all the atoms listed and only identity as symmetry operation).
        TODO: cif format with bonding blocks


        Parameters:
            format : str, optional, to specify the format of the cif string. Defaults to "symmetrized".
            decimal_places : int, optional, to specify the rounding digit for float numbers.
                            Defaults to 3

        Returns:
            A multi-line string representation of CIF.
        """

        if format == "symmetrized":
            symmetry_analyzer = SpacegroupAnalyzer(self.structure)
            symmetrized_structure = symmetry_analyzer.get_symmetrized_structure()
            cif_string = str(
                CifWriter(
                    symmetrized_structure, symprec=0.1, significant_figures=decimal_places
                ).ciffile
            )
            cif = "\n".join(cif_string.split("\n")[1:])
            return self.round_numbers_in_string(cif, decimal_places)

        elif format == "p1":
            cif_string = "\n".join(self.structure.to(fmt="cif").split("\n")[1:])
            return self.round_numbers_in_string(cif_string, decimal_places)

    def get_lattice_parameters(self, decimal_places: int = 3) -> List[str]:
        """
        Return lattice parameters of unit cells in a crystal lattice:
        the lengths of the cell edges (a, b, and c) in angstrom and the angles between them (alpha, beta, and gamma) in degrees.

        All float numbers can be rounded to a specific number (decimal_places).

        Parameters:
            decimal_places : int, optional, to specify the rounding digit for float numbers.
                            Defaults to 3

        Returns:
            A list of strings of the mentioned parameters.
        """
        return [str(round(i, decimal_places)) for i in self.structure.lattice.parameters]

    def get_coords(self, name: str = "cartesian", decimal_places: int = 3) -> List[str]:
        """
        Return list of atoms in unit cell for with their positions in Cartesian or fractional coordinates as per choice.

        Parameters:
            name : str
                Specifies the name of the coordinate system to extract the positions of the particles. default is "cartesian".
            decimal_places : int, optional, to specify the rounding digit for float numbers.
                            Defaults to 3

        Returns:
            A list of atoms with their positions inside the unit cell.
        """
        elements = []
        for site in self.structure.sites:
            elements.append(str(site.specie))
            coord = [
                str(x)
                for x in (
                    site.coords.round(decimal_places)
                    if name == "cartesian"
                    else site.frac_coords.round(decimal_places)
                )
            ]
            elements.extend(coord)
        return elements

    def get_slice(self, primitive: bool = True) -> str:
        """Returns SLICE representation of the crystal structure.
        https://www.nature.com/articles/s41467-023-42870-7

        Parameters:
            primitive : bool, optional, to specify if the primitive structure is required. Defaults to True.

        Returns:
            str: The calculated slice.
        """
        backend = InvCryRep()
        if primitive:
            primitive_structure = (
                self.structure.get_primitive_structure()
            )  # convert to primitive structure
            return backend.structure2SLICES(primitive_structure)
        return backend.structure2SLICES(self.structure)

    def get_composition(self, format="hill") -> str:
        """Return composition in hill format.

        Args:
            format (str): format in which the composition is required.

        Returns:
            str: The composition in hill format.
        """
        if format == "hill":
            composition_string = self.structure.composition.hill_formula
            composition = composition_string.replace(" ", "")
        return composition

    def get_crystal_llm_rep(self):
        """
        Code adopted from https://github.com/facebookresearch/crystal-llm/blob/main/llama_finetune.py
        https://openreview.net/pdf?id=0r5DE2ZSwJ
        TODO: kwargs and customizable parameters
        TODO: Rounding parameters user defined
        TODO: fractional/ caartesian optional
        TODO: Translation of the structure optional
        Returns the representation as per the above citation,  lattice length( the lengths with one decimal place), angles (as integers), atoms and their coordinates with line breaks...
        Fractional coordinates are always represented with two digits
        3D coordinates are combined with spaces and all other crystal components are combined with newlines
        in the line after that, then the element following with its Cartesian and fractional...
        coordinates as floats in a separate line.

        """
        # Randomly translate within the unit cell
        # self.structure.translate_sites(
        #     indices=range(len(self.structure.sites)), vector=np.random.uniform(size=(3,))
        # )

        lengths = self.structure.lattice.parameters[:3]
        angles = self.structure.lattice.parameters[3:]
        atom_ids = self.structure.species
        frac_coords = self.structure.frac_coords

        crystal_str = (
            " ".join(["{0:.1f}".format(x) for x in lengths])
            + "\n"
            + " ".join([str(int(x)) for x in angles])
            + "\n"
            + "\n".join(
                [
                    str(t) + "\n" + " ".join(["{0:.2f}".format(x) for x in c])
                    for t, c in zip(atom_ids, frac_coords)
                ]
            )
        )

        return crystal_str
        

    def get_robocrys_rep(self):
        """
        https://github.com/hackingmaterials/robocrystallographer/tree/main
        TODO: pinned  matminer to 0.9.1.dev14 (check if can be relaxed ?)
        TODO: check any post processing for better tokenization (rounding, replacing unicodes etc..)

        """
        condenser = StructureCondenser()
        describer = StructureDescriber()

        condensed_structure = condenser.condense_structure(self.structure)
        return describer.describe(condensed_structure)

<<<<<<< HEAD
=======

    def get_wyckoff_positions(self):
        """
        Getting wyckoff positions of the elements in the unit cell as the combination of...
        number and letter.

        Returns: 
            ouput: str
                A multi-line string that contain elements of the unit cell along with their...
                wyckoff position in each line.
                Hint: At the end of the string, there is an additional newline character.
        """

        spacegroup_analyzer = SpacegroupAnalyzer(self.structure)
        wyckoff_sites = spacegroup_analyzer.get_symmetry_dataset()
        element_symbols = [site.specie.element.symbol for site in self.structure.sites]

        data = []

        for i in range(len(wyckoff_sites["wyckoffs"])):
            sub_data = element_symbols[i], wyckoff_sites["wyckoffs"][i], wyckoff_sites["equivalent_atoms"][i]
            data.append(sub_data)
        
        a = dict(Counter(data))

        output = ""
        for i, j in a.items():
            output += str(i[0]) + " " +  str(j) + str(i[1]) + "\n"

        return output

    def get_wycryst(self):
        """
        Obtaining the wyckoff representation for crystal structures that include:
            chemcial formula
            space group number
            elements of the unit cell with their wyckoff positions.

        Returns:
            output: str
                A multi-line string, which contain mentioned properties of the crystal...
                structure in each separate line.
        """
        output = ""
        chemical_formula = self.structure.composition.formula
        output += chemical_formula
        output += "\n" + str(self.structure.get_space_group_info()[1])
        output += "\n" + self.get_wyckoff_positions()

        return output

    
    def wyckoff_decoder(self, input: str, lattice_params: bool = False): 
        """
        Generating a pymatgen object from the output of the get_wyckoff_rep() method by using...
        pyxtal package. In this method, all data are extracted from the multi-line string of the...
        mentioned method.
        In pyxtal package, a 3D crystal is produced by specifying the dimensions, elements,...
        composition of elements, space group, and sites as wyckoff positions of the elements.

        Params:
            lattice_params: boolean
                To specify whether use lattice parameters in generating crystal structure.

        Returns: 
            pmg_struc: pymatgen.core.structure.Structure
        """

        # Always dimension is 3.
        dimensions = 3

        entities = input.split("\n")[:-1]
        elements = entities[0]
        spg = int(entities[1])
        wyckoff_sites = entities[2:]
        elements = elements.split(" ")

        atoms = []
        composition = []
        for el in elements:
            atom = el.rstrip('0123456789')
            number = el[len(atom):]
            atoms.append(atom)
            composition.append(int(number))

        sites = []
        for atom in atoms:
            sub_site = []
            for site in wyckoff_sites:
                if atom in site:
                    sub_site.append(site.split()[1])
            
            sites.append(sub_site)

        xtal_struc = pyxtal()

        if lattice_params:
            a, b, c, alpha, beta, gamma = self.get_lattice_parameters()
            cell = pyLattice.from_para(float(a), float(b), float(c), float(alpha), float(beta), float(gamma))
            xtal_struc.from_random(dimensions,
                                spg,
                                atoms,
                                composition,
                                sites=sites,
                                lattice=cell)
        else:
            xtal_struc.from_random(dimensions,
                                spg,
                                atoms,
                                composition,
                                sites=sites)

        pmg_struc = xtal_struc.to_pymatgen()

        return pmg_struc

    
    def wyckoff_matcher(self, input: str, ltol = 0.2, stol = 0.5, angle_tol = 5, primitive_cell = True, 
                    scale = True, allow_subset = True, attempt_supercell = True, lattice_params: bool = False):
        """
        To check if pymatgen object from the original cif file match with the generated...
        pymatgen structure from wyckoff_decoder method out of wyckoff representation...
        using fit() method of StructureMatcher module in pymatgen package.

        Params:
            StructureMatcher module can be access in below link with its parameters:
                https://pymatgen.org/pymatgen.analysis.html#pymatgen.analysis.structure_matcher.StructureMatcher.get_mapping
            lattice_params: bool
                To specify using lattice parameters in the wyckoff_decoder method.

        Returns:
            StructureMatcher().fit_anonymous(): bool
        """

        original_struct = self.structure
        
        output_struct = self.wyckoff_decoder(input, lattice_params)

        return StructureMatcher(ltol, stol, angle_tol, primitive_cell, scale, allow_subset, attempt_supercell).fit_anonymous(output_struct, original_struct)


    def llm_decoder(self, input: str):
        """
        Returning pymatgen structure out of multi-line representation.

        Params:
            input: str
                String to obtain the items needed for the structure.

        Returns:
            pymatgen.core.structure.Structure
        """
        entities = input.split("\n")
        lengths = entities[0].split(" ")
        angles = entities[1].split(" ")
        lattice = Lattice.from_parameters(a=float(lengths[0]),
                                        b=float(lengths[1]),
                                        c=float(lengths[2]),
                                        alpha=float(angles[0]),
                                        beta=float(angles[1]),
                                        gamma=float(angles[2]))
        
        elements = entities[2::2]
        coordinates = entities[3::2]
        m_coord = []
        for i in coordinates:
            s = [float(j) for j in i.split(" ")]
            m_coord.append(s)

        return Structure(lattice, elements, m_coord)


    def llm_matcher(self, input: str, ltol = 0.2, stol = 0.5, angle_tol = 5, primitive_cell = True, 
                    scale = True, allow_subset = True, attempt_supercell = True):
        """
        To check if pymatgen object from the original cif file match with the generated...
        pymatgen structure from llm_decoder method out of llm representation...
        using fit() method of StructureMatcher module in pymatgen package.

        Params:
            input: str
                String to obtain the items needed for the structure.

            StructureMatcher module can be access in below link with its parameters:
                https://pymatgen.org/pymatgen.analysis.html#pymatgen.analysis.structure_matcher.StructureMatcher.get_mapping
    
        Returns:
            StructureMatcher().fit(): bool
        """

        original_struct = self.structure
        
        output_struct = self.llm_decoder(input)

        return StructureMatcher(ltol, stol, angle_tol, primitive_cell, scale, allow_subset, attempt_supercell).fit(output_struct, original_struct)


    def cif_string_decoder_p1(self, input: str):
        """
        Returning a pymatgen structure out of a string format of a cif file.

        Params:
            input: str
                String to obtain the items needed for the structure.

        Returns:
            pymatgen.core.structure.Structure
        """
        entities = input.split("\n")[:-1]
        
        params = []
        for i in range(2, 8):
            params.append(entities[i].split("   ")[1])

        lattice = Lattice.from_parameters(a=float(params[0]),
                                        b=float(params[1]),
                                        c=float(params[2]),
                                        alpha=float(params[3]),
                                        beta=float(params[4]),
                                        gamma=float(params[5]))
        
        elements = []
        m_coord = []
        atoms = entities[entities.index(' _atom_site_occupancy') + 1:]
        for atom in atoms:
            ls = atom.split("  ")
            elements.append(ls[1])
            m_coord.append([float(ls[4]), float(ls[5]), float(ls[6])])
        
        return Structure(lattice, elements, m_coord)

    
    def cif_string_matcher_p1(self, input: str, ltol = 0.2, stol = 0.5, angle_tol = 5, primitive_cell = True, 
                    scale = True, allow_subset = True, attempt_supercell = True):
        """
        To check if pymatgen object from the original cif file match with the generated...
        pymatgen structure from cif_string_decoder_p1 method out of string cif representation...
        using fit() method of StructureMatcher module in pymatgen package.

        Params:
            input: str
                String to obtain the items needed for the structure.

            StructureMatcher module can be access in below link with its parameters:
                https://pymatgen.org/pymatgen.analysis.html#pymatgen.analysis.structure_matcher.StructureMatcher.get_mapping
    
        Returns:
            StructureMatcher().fit(): bool
        """

        original_struct = self.structure
        
        output_struct = self.cif_string_decoder_p1(input)

        return StructureMatcher(ltol, stol, angle_tol, primitive_cell, scale, allow_subset, attempt_supercell).fit(output_struct, original_struct)

    
    def cif_string_decoder_sym(self, input: str):
        """
        Returning a pymatgen structure out of a string format of a symmetrized cif file.

        Params:
            input: str
                String to obtain the items needed for the structure.

        Returns:
            pymatgen.core.structure.Structure
        """
        entities = input.split("\n")[:-1]

        params = []
        for i in range(1, 8):
            params.append(entities[i].split("   ")[1])

        spg = params[0]
        params = params[1:]
        lattice = Lattice.from_parameters(a=float(params[0]),
                                        b=float(params[1]),
                                        c=float(params[2]),
                                        alpha=float(params[3]),
                                        beta=float(params[4]),
                                        gamma=float(params[5]))

        elements = []
        m_coord = []
        atoms = entities[entities.index(' _atom_site_occupancy') + 1:]
        for atom in atoms:
            ls = atom.split("  ")
            elements.append(ls[1])
            m_coord.append([float(ls[4]), float(ls[5]), float(ls[6])])

        # print(atoms)

        return Structure.from_spacegroup(spg, lattice, elements, m_coord)


    def cif_string_matcher_sym(self, input: str, ltol = 0.2, stol = 0.5, angle_tol = 5, primitive_cell  = True, scale = True, allow_subset = True, attempt_supercell = True):
        """
        To check if pymatgen object from the original cif file match with the generated...
        pymatgen structure from cif_string_decoder_sym method out of string cif representation...
        using fit() method of StructureMatcher module in pymatgen package.

        Params:
            input: str
                String to obtain the items needed for the structure.

            StructureMatcher module can be access in below link with its parameters:
                https://pymatgen.org/pymatgen.analysis.html#pymatgen.analysis.structure_matcher.StructureMatcher.get_mapping
    
        Returns:
            StructureMatcher().fit(): bool
        """

        original_struct = self.structure
        
        output_struct = self.cif_string_decoder_sym(input)

        return StructureMatcher(ltol, stol, angle_tol, primitive_cell, scale, allow_subset, attempt_supercell).fit(output_struct, original_struct)

>>>>>>> 312272c9

    def get_atom_params(self, lattice_params: bool = False, decimal_places: int = 2):
        """
        Generating a string with the elements of composition inside the crystal lattice with the option to...
        get the lattice parameters as angles (int) and lengths (float) in a string with a space...
        between them

        Params:
            lattice_params: boolean, optional 
                To specify whether use lattice parameters in generating crystal structure.
                Defaults to False
            decimal_places : int, optional, 
                to specify the rounding digit for float numbers.
                Defaults to 2
        
        Returns:
            output: str
                An oneline string.
        """
        
        output = ""
        for site in self.structure.sites:
            output += site.specie.element.symbol + " "

        if lattice_params:
            params = self.get_lattice_parameters(decimal_places=decimal_places)
            params[3:] = [str(int(float(i))) for i in params[3:]]
            for i in [3, 4, 5, 0, 1, 2]:
                output += params[i] + " "

        return output[:-1]
    
    
    def get_all_text_reps(self, decimal_places: int = 2):
        """
        Returns all the Text representations of the crystal structure in a dictionary.
        """

        return {
            "cif_p1": self._safe_call(self.get_cif_string, format="p1", decimal_places=decimal_places),
            "cif_symmetrized": self._safe_call(self.get_cif_string, format="symmetrized", decimal_places=decimal_places),
            "cif_bonding": None,
            "slice": self._safe_call(self.get_slice),
            "composition": self._safe_call(self.get_composition),
            "crystal_llm_rep": self._safe_call(self.get_crystal_llm_rep),
            "robocrys_rep": self._safe_call(self.get_robocrys_rep),
            "wycoff_rep": None,
        }
<|MERGE_RESOLUTION|>--- conflicted
+++ resolved
@@ -243,8 +243,6 @@
         condensed_structure = condenser.condense_structure(self.structure)
         return describer.describe(condensed_structure)
 
-<<<<<<< HEAD
-=======
 
     def get_wyckoff_positions(self):
         """
@@ -564,7 +562,6 @@
 
         return StructureMatcher(ltol, stol, angle_tol, primitive_cell, scale, allow_subset, attempt_supercell).fit(output_struct, original_struct)
 
->>>>>>> 312272c9
 
     def get_atom_params(self, lattice_params: bool = False, decimal_places: int = 2):
         """
