--- conflicted
+++ resolved
@@ -104,15 +104,9 @@
      "name": "stderr",
      "output_type": "stream",
      "text": [
-<<<<<<< HEAD
-      "2024-04-20 21:20:11.710080: E external/local_xla/xla/stream_executor/cuda/cuda_dnn.cc:9261] Unable to register cuDNN factory: Attempting to register factory for plugin cuDNN when one has already been registered\n",
-      "2024-04-20 21:20:11.710904: E external/local_xla/xla/stream_executor/cuda/cuda_fft.cc:607] Unable to register cuFFT factory: Attempting to register factory for plugin cuFFT when one has already been registered\n",
-      "2024-04-20 21:20:11.920831: E external/local_xla/xla/stream_executor/cuda/cuda_blas.cc:1515] Unable to register cuBLAS factory: Attempting to register factory for plugin cuBLAS when one has already been registered\n"
-=======
       "2024-04-23 23:00:40.450977: E external/local_xla/xla/stream_executor/cuda/cuda_dnn.cc:9261] Unable to register cuDNN factory: Attempting to register factory for plugin cuDNN when one has already been registered\n",
       "2024-04-23 23:00:40.451523: E external/local_xla/xla/stream_executor/cuda/cuda_fft.cc:607] Unable to register cuFFT factory: Attempting to register factory for plugin cuFFT when one has already been registered\n",
       "2024-04-23 23:00:40.582877: E external/local_xla/xla/stream_executor/cuda/cuda_blas.cc:1515] Unable to register cuBLAS factory: Attempting to register factory for plugin cuBLAS when one has already been registered\n"
->>>>>>> 93278a87
      ]
     },
     {
@@ -128,13 +122,8 @@
      "name": "stderr",
      "output_type": "stream",
      "text": [
-<<<<<<< HEAD
-      "Reading file /home/so87pot/miniconda3/envs/xtal2/lib/python3.9/site-packages/robocrys/condense/mineral_db.json.gz: 0it [00:00, ?it/s]##3   | 114/180 [00:00<00:00, 604.30it/s]\n",
-      "Decoding objects from /home/so87pot/miniconda3/envs/xtal2/lib/python3.9/site-packages/robocrys/condense/mineral_db.json.gz: 100%|##########| 180/180 [00:00<00:00, 593.53it/s]\n"
-=======
       "Reading file /home/so87pot/miniconda3/envs/xtal2/lib/python3.9/site-packages/robocrys/condense/mineral_db.json.gz: 0it [00:00, ?it/s]#####6| 173/180 [00:00<00:00, 626.71it/s]\n",
       "Decoding objects from /home/so87pot/miniconda3/envs/xtal2/lib/python3.9/site-packages/robocrys/condense/mineral_db.json.gz: 100%|##########| 180/180 [00:00<00:00, 566.75it/s]\n"
->>>>>>> 93278a87
      ]
     }
    ],
@@ -259,8 +248,6 @@
   },
   {
    "cell_type": "code",
-<<<<<<< HEAD
-=======
    "execution_count": 216,
    "metadata": {},
    "outputs": [],
@@ -381,7 +368,6 @@
   },
   {
    "cell_type": "code",
->>>>>>> 93278a87
    "execution_count": null,
    "metadata": {},
    "outputs": [],
@@ -389,8 +375,6 @@
   },
   {
    "cell_type": "code",
-<<<<<<< HEAD
-=======
    "execution_count": 19,
    "metadata": {},
    "outputs": [],
@@ -456,7 +440,6 @@
   },
   {
    "cell_type": "code",
->>>>>>> 93278a87
    "execution_count": 1,
    "metadata": {},
    "outputs": [
@@ -470,24 +453,11 @@
     }
    ],
    "source": [
-<<<<<<< HEAD
-    "from xtal2txt.tokenizer import SliceTokenizer"
-=======
     "from xtal2txt.tokenizer import CifTokenizer, CrysllmTokenizer, SliceTokenizer"
->>>>>>> 93278a87
-   ]
-  },
-  {
-   "cell_type": "code",
-<<<<<<< HEAD
-   "execution_count": 2,
-   "metadata": {},
-   "outputs": [],
-   "source": [
-    "tokenizer = SliceTokenizer(\n",
-    "                    model_max_length=512, truncation=True, padding=\"max_length\", max_length=512\n",
-    "                )"
-=======
+   ]
+  },
+  {
+   "cell_type": "code",
    "execution_count": 3,
    "metadata": {},
    "outputs": [],
@@ -497,56 +467,30 @@
     "slicetokenizer = SliceTokenizer(special_num_token=True,model_max_length=512, truncation=False, padding=False)\n",
     "\n",
     "crystaltokenizer = CrysllmTokenizer(special_num_token=True,model_max_length=512, truncation=False, padding=False)"
->>>>>>> 93278a87
-   ]
-  },
-  {
-   "cell_type": "code",
-<<<<<<< HEAD
-   "execution_count": 7,
-=======
+   ]
+  },
+  {
+   "cell_type": "code",
    "execution_count": 34,
->>>>>>> 93278a87
    "metadata": {},
    "outputs": [
     {
      "data": {
       "text/plain": [
-<<<<<<< HEAD
-       "149"
-      ]
-     },
-     "execution_count": 7,
-=======
        "\"data_SrTiO3\\n_symmetry_space_group_name_H-M   'P 1'\\n_cell_length_a   3.913\\n_cell_length_b   3.913\\n_cell_length_c   3.913\\n_cell_angle_alpha   90.0\\n_cell_angle_beta   90.0\\n_cell_angle_gamma   90.0\\n_symmetry_Int_Tables_number   1\\n_chemical_formula_structural   SrTiO3\\n_chemical_formula_sum   'Sr1 Ti1 O3'\\n_cell_volume   59.9\\n_cell_formula_units_Z   1\\nloop_\\n _symmetry_equiv_pos_site_id\\n _symmetry_equiv_pos_as_xyz\\n  1  'x, y, z'\\nloop_\\n _atom_type_symbol\\n _atom_type_oxidation_number\\n  Sr2+  2.0\\n  Ti4+  4.0\\n  O2-  -2.0\\nloop_\\n _atom_site_type_symbol\\n _atom_site_label\\n _atom_site_symmetry_multiplicity\\n _atom_site_fract_x\\n _atom_site_fract_y\\n _atom_site_fract_z\\n _atom_site_occupancy\\n  Sr2+  Sr0  1  0.0  0.0  0.0  1.0\\n  Ti4+  Ti1  1  0.5  0.5  0.5  1.0\\n  O2-  O2  1  0.5  0.0  0.5  1.0\\n  O2-  O3  1  0.5  0.5  0.0  1.0\\n  O2-  O4  1  0.0  0.5  0.5  1.0\\n\""
       ]
      },
      "execution_count": 34,
->>>>>>> 93278a87
      "metadata": {},
      "output_type": "execute_result"
     }
    ],
    "source": [
-<<<<<<< HEAD
-    "tokenizer.cls_token_id"
-=======
     "cif"
->>>>>>> 93278a87
-   ]
-  },
-  {
-   "cell_type": "code",
-<<<<<<< HEAD
-   "execution_count": 6,
-   "metadata": {},
-   "outputs": [],
-   "source": [
-    "from datasets import load_dataset\n",
-    "#path= \"/work/so87pot/material_db/qmof_text/qmof_filtered_text.json\"\n",
-    "path=\"/work/so87pot/material_db/qmof_text/bandgap/train.json\"\n",
-    "ds = load_dataset(\"json\", data_files=path,split=\"train\")\n"
-=======
+   ]
+  },
+  {
+   "cell_type": "code",
    "execution_count": 4,
    "metadata": {},
    "outputs": [],
@@ -581,7 +525,6 @@
    ],
    "source": [
     "crystal"
->>>>>>> 93278a87
    ]
   },
   {
@@ -590,14 +533,6 @@
    "metadata": {},
    "outputs": [
     {
-<<<<<<< HEAD
-     "data": {
-      "text/plain": [
-       "Dataset({\n",
-       "    features: ['composition', 'pld', 'crystal_llm_rep', 'natoms', 'atoms_params', 'lcd', 'id', 'slice', 'cif_symmetrized', 'volume', 'atoms', 'labels', 'zmatrix', 'cif_p1', 'density'],\n",
-       "    num_rows: 8600\n",
-       "})"
-=======
      "name": "stderr",
      "output_type": "stream",
      "text": [
@@ -616,7 +551,6 @@
      "data": {
       "text/plain": [
        "'_3_0__.__9_-1_ _3_0__.__9_-1_ _3_0__.__9_-1_\\n_9_1__0_0_ _9_1__0_0_ _9_1__0_0_\\nSr_2_0_+\\n_0_0__.__0_-1__0_-2_ _0_0__.__0_-1__0_-2_ _0_0__.__0_-1__0_-2_\\nTi_4_0_+\\n_0_0__.__5_-1__0_-2_ _0_0__.__5_-1__0_-2_ _0_0__.__5_-1__0_-2_\\nO_2_0_-\\n_0_0__.__5_-1__0_-2_ _0_0__.__0_-1__0_-2_ _0_0__.__5_-1__0_-2_\\nO_2_0_-\\n_0_0__.__5_-1__0_-2_ _0_0__.__5_-1__0_-2_ _0_0__.__0_-1__0_-2_\\nO_2_0_-\\n_0_0__.__0_-1__0_-2_ _0_0__.__5_-1__0_-2_ _0_0__.__5_-1__0_-2_'"
->>>>>>> 93278a87
       ]
      },
      "execution_count": 7,
@@ -625,33 +559,11 @@
     }
    ],
    "source": [
-<<<<<<< HEAD
-    "ds"
-=======
     "crystaltokenizer.decode(ids)"
->>>>>>> 93278a87
-   ]
-  },
-  {
-   "cell_type": "code",
-<<<<<<< HEAD
-   "execution_count": 8,
-   "metadata": {},
-   "outputs": [],
-   "source": [
-    "_DEFAULT_SPECIAL_TOKENS = {\n",
-    "    \"unk_token\": \"[UNK]\",\n",
-    "    \"pad_token\": \"[PAD]\",\n",
-    "    \"cls_token\": \"[CLS]\",\n",
-    "    \"sep_token\": \"[SEP]\",\n",
-    "    \"mask_token\": \"[MASK]\",\n",
-    "    \"eos_token\": \"[EOS]\",\n",
-    "    \"bos_token\": \"[BOS]\",\n",
-    "}\n",
-    "tokenizer = SliceTokenizer(\n",
-    "                    model_max_length=512, truncation=True, padding=\"max_length\", special_tokens=_DEFAULT_SPECIAL_TOKENS, max_length=512\n",
-    "                )"
-=======
+   ]
+  },
+  {
+   "cell_type": "code",
    "execution_count": 27,
    "metadata": {},
    "outputs": [],
@@ -661,33 +573,10 @@
     "\n",
     "# Now you can call the decode function\n",
     "decoded_string = crystaltokenizer.decode(token_ids)"
->>>>>>> 93278a87
-   ]
-  },
-  {
-   "cell_type": "code",
-<<<<<<< HEAD
-   "execution_count": 9,
-   "metadata": {},
-   "outputs": [],
-   "source": [
-    "\n",
-    "def _tokenize( examples):\n",
-    "        # Tokenize the 'crystal_llm' column using the LAMA tokenizer\n",
-    "        tokenized_examples = tokenizer(\n",
-    "            examples[\"slice\"], truncation=True, padding=True\n",
-    "        )\n",
-    "\n",
-    "        # Convert input_ids list to tensor and then to torch.float16\n",
-    "        # tokenized_examples[\"input_ids\"] = torch.tensor(tokenized_examples[\"input_ids\"]).to(torch.float16)\n",
-    "        # tokenized_examples[\"attention_mask\"] = torch.tensor(tokenized_examples[\"attention_mask\"]).to(torch.float16)\n",
-    "        \n",
-    "        # # Check if \"labels\" key exists before trying to convert it to float16\n",
-    "        # if \"labels\" in tokenized_examples:\n",
-    "        #     tokenized_examples[\"labels\"] = torch.tensor(tokenized_examples[\"labels\"]).to(torch.float16)\n",
-    "\n",
-    "        return tokenized_examples"
-=======
+   ]
+  },
+  {
+   "cell_type": "code",
    "execution_count": 28,
    "metadata": {},
    "outputs": [
@@ -1044,27 +933,10 @@
     "            analysis_masks[next((k for k, v in token_type.items() if token in v), None)]\n",
     "            for token in list_of_tokens\n",
     "        ]\n"
->>>>>>> 93278a87
-   ]
-  },
-  {
-   "cell_type": "code",
-<<<<<<< HEAD
-   "execution_count": 10,
-   "metadata": {},
-   "outputs": [
-    {
-     "name": "stderr",
-     "output_type": "stream",
-     "text": [
-      "Parameter 'function'=<function _tokenize at 0x7f0dcca26160> of the transform datasets.arrow_dataset.Dataset._map_single couldn't be hashed properly, a random hash was used instead. Make sure your transforms and parameters are serializable with pickle or dill for the dataset fingerprinting and caching to work. If you reuse this transform, the caching mechanism will consider it to be different from the previous calls and recompute everything. This warning is only showed once. Subsequent hashing failures won't be showed.\n",
-      "Map: 100%|██████████| 8600/8600 [00:07<00:00, 1143.87 examples/s]\n"
-     ]
-    }
-   ],
-   "source": [
-    "dataset = ds.map(_tokenize, batched=True)"
-=======
+   ]
+  },
+  {
+   "cell_type": "code",
    "execution_count": null,
    "metadata": {},
    "outputs": [],
@@ -1145,14 +1017,10 @@
    ],
    "source": [
     "num_matcher_(\"InCuS23Hi\")"
->>>>>>> 93278a87
-   ]
-  },
-  {
-   "cell_type": "code",
-<<<<<<< HEAD
-   "execution_count": 11,
-=======
+   ]
+  },
+  {
+   "cell_type": "code",
    "execution_count": null,
    "metadata": {},
    "outputs": [],
@@ -1163,45 +1031,27 @@
   {
    "cell_type": "code",
    "execution_count": 227,
->>>>>>> 93278a87
    "metadata": {},
    "outputs": [
     {
      "data": {
       "text/plain": [
-<<<<<<< HEAD
-       "Dataset({\n",
-       "    features: ['composition', 'pld', 'crystal_llm_rep', 'natoms', 'atoms_params', 'lcd', 'id', 'slice', 'cif_symmetrized', 'volume', 'atoms', 'labels', 'zmatrix', 'cif_p1', 'density', 'input_ids', 'token_type_ids', 'attention_mask'],\n",
-       "    num_rows: 8600\n",
-       "})"
-      ]
-     },
-     "execution_count": 11,
-=======
        "'23'"
       ]
      },
      "execution_count": 227,
->>>>>>> 93278a87
      "metadata": {},
      "output_type": "execute_result"
     }
    ],
    "source": [
-<<<<<<< HEAD
-    "dataset"
-=======
     "s = \"InCuS23Hi\"\n",
     "s[5:7]\n",
     "\n"
->>>>>>> 93278a87
-   ]
-  },
-  {
-   "cell_type": "code",
-<<<<<<< HEAD
-   "execution_count": 13,
-=======
+   ]
+  },
+  {
+   "cell_type": "code",
    "execution_count": 208,
    "metadata": {},
    "outputs": [],
@@ -1214,79 +1064,45 @@
   {
    "cell_type": "code",
    "execution_count": 214,
->>>>>>> 93278a87
    "metadata": {},
    "outputs": [
     {
      "data": {
       "text/plain": [
-<<<<<<< HEAD
-       "'Cu Cu H H H H H H H H H H H H H H H H H H H H C C C C C C C C C C C C C C C C C C C C C C C C N N N N N N N N O O O O O O O O O O O O 0 48 - - o 0 53 - o o 0 51 o - + 0 46 o o + 1 50 o o o 1 47 o o o 1 49 o o o 1 52 o o o 2 42 o - o 3 43 o o o 4 44 o + o 5 45 o o o 6 38 o o o 7 39 o o o 8 40 o o o 9 41 o o o 10 38 o o o 11 39 o o o 12 40 o o o 13 41 o o o 14 42 o o o 15 43 o o o 16 44 o o o 17 45 o o o 18 62 o o o 19 63 o o o 20 64 o o o 21 65 o o o 22 46 o o o 22 30 o o o 23 31 o o o 23 47 o o o 24 32 o o o 24 48 o o o 25 49 o o o 25 33 o o o 26 30 o o o 26 50 o o o 27 51 o o o 27 31 o o o 28 52 o o o 28 32 o o o 29 33 o o o 29 53 o o o 30 34 o - o 31 35 o o - 32 36 o + o 33 37 o o + 34 54 o o o 34 58 o o o 35 59 o o o 35 55 o o + 36 60 o o o 36 56 o o o 37 57 o o - 37 61 o o o 38 58 o o o 39 59 o o o 40 60 o o o 41 61 o o o '"
-      ]
-     },
-     "execution_count": 13,
-=======
        "\"data_InCuS2\\n_symmetry_space_group_name_H-M   P1\\n_cell_length_a   5.52\\n_cell_length_b   5.52\\n_cell_length_c   6.796\\n_cell_angle_alpha   113.963\\n_cell_angle_beta   113.963\\n_cell_angle_gamma   90.0\\n_symmetry_Int_Tables_number   1\\n_chemical_formula_structural   InCuS2\\n_chemical_formula_sum   'In2 Cu2 S4'\\n_cell_volume   169.534\\n_cell_formula_units_Z   2\\nloop_\\n _symmetry_equiv_pos_site_id\\n _symmetry_equiv_pos_as_xyz\\n  1  'x, y, z'\\nloop_\\n _atom_type_symbol\\n _atom_type_oxidation_number\\n  In3+  3.0\\n  Cu+  1.0\\n  S2-  -2.0\\nloop_\\n _atom_site_type_symbol\\n _atom_site_label\\n _atom_site_symmetry_multiplicity\\n _atom_site_fract_x\\n _atom_site_fract_y\\n _atom_site_fract_z\\n _atom_site_occupancy\\n  In3+  In0  1  0.609  0.603  0.097  1.0\\n  In3+  In1  1  0.854  0.341  0.594  1.0\\n  Cu+  Cu2  1  0.36  0.347  0.348  1.0\\n  Cu+  Cu3  1  0.361  0.853  0.609  1.0\\n  S2-  S4  1  0.001  0.963  0.342  1.0\\n  S2-  S5  1  0.218  0.749  0.839  1.0\\n  S2-  S6  1  0.445  0.471  0.358  1.0\\n  S2-  S7  1  0.721  0.188  0.853  1.0\\n\""
       ]
      },
      "execution_count": 214,
->>>>>>> 93278a87
      "metadata": {},
      "output_type": "execute_result"
     }
    ],
    "source": [
-<<<<<<< HEAD
-    "ds['slice'][0]"
-=======
     "cif"
->>>>>>> 93278a87
-   ]
-  },
-  {
-   "cell_type": "code",
-<<<<<<< HEAD
-   "execution_count": 15,
-=======
+   ]
+  },
+  {
+   "cell_type": "code",
    "execution_count": 215,
->>>>>>> 93278a87
    "metadata": {},
    "outputs": [
     {
      "data": {
       "text/plain": [
-<<<<<<< HEAD
-       "352"
-      ]
-     },
-     "execution_count": 15,
-=======
        "\"data_InCuS_2_0_\\n_symmetry_space_group_name_H-M_1_0_  P1\\n_cell_len_5_0__.__5_-1__2_-2_a _5_0__.__5_-1__2_-2_52_6_0__.__7_-1__9_-2__6_-3__1_2__1_1__3_0__.__9_-1__6__1_2__1_1__3_0__.__9_-1__6_-_9_1__0_0__.__0_-1__-3_3_h_b   5.52_1_0__cell_length_c   6.796\\n_cell_angl_2_0__alpha   113.963\\n_cell_a_2_0_2__4_0__gle_beta   1_1_2__6_1__9_0__.__5_-1__3_-2__4_2_0_-3__cell_angle_gamma   90.0\\n_symmetry_Int_Tables_number   1\\n_c_1_0_emical_formula_structural   InCuS2\\n_chemical_formula_sum   'In2 Cu_3_0_3_0__.__0__1_0__._2_0__2_0__.__0_-1_-1_4'\\n_cell_volume   169.534\\n_cell_formula_units_Z   2\\nloop_\\n _symmetry_equiv_pos_site_id\\n _symmetry_equiv_pos_as_xyz\\n  1  'x, y, z'\\nloop_\\n _atom_type_symbol\\n_3_0___0__1__0_0__._0_0__._0_0__._1_0__.__3_0_0_1__1__0_0__._0_0__._0_0__._1_0__.__0_-1_2__1__0_0___0_0__._0_0__._1_0__.__0_-1_3__1__0_0__._0_0__._0_0__._1_0__._2_0__4__1__0_0__._0_0__._0_0__._1_0__._2_0__5__1__0_0__._0_0__._0_0__._1_0__._2_0__6__1__0_0__._0_0__._0_0__._1_0__._2_0__7__1__0_0__._0_0__._0_0__._1_0__.__0_-1__-1__5_-2__3_-3_1__8_-2__8_-3_1__2_-2__1_-3_-1__-1__5_-2__8_-3_1__7_-2__1_-3_1__4_-2__5_-3_-1__-1__3_-2__9_-3_1__4_-2__9_-3_1__1_-2__8_-3_-1__-1__4_-2__2_-3_1__6_-2__3_-3_1__0_-2__1_-3_-1__-1__0_-2__9_-3_1__5_-2__3_-3_1__6_-2__1_-3_1__4_-2__8_-3_1__4_-2__7_-3_-1__6_-2_-1__9_-2__4_-3_1__4_-2__1_-3_1__5_-2__4_-3___-1__9_-2__7_-3_1__0_-2__3_-3_1__0_-2__9_-3_m_type_oxidation_number\\n  In3+  3.0\\n  Cu+  1.0\\n  S2-  -2.0\\nloop_\\n _atom_site_type_symbol\\n _atom_site_label\\n _atom_site_symmetry_multiplicity\\n _atom_site_fract_x\\n _atom_site_fract_y\\n _atom_site_fract_z\\n _atom_site_occupancy\\n  In3+  In0  1  0.609  0.603  0.097  1.0\\n  In3+  In1  1  0.854  0.341  0.594  1.0\\n  Cu+  Cu2  1  0.36  0.347  0.348  1.0\\n  Cu+  Cu3  1  0.361  0.853  0.609  1.0\\n  S2-  S4  1  0.001  0.963  0.342  1.0\\n  S2-  S5  1  0.218  0.749  0.839  1.0\\n  S2-  S6  1  0.445  0.471  0.358  1.0\\n  S2-  S7  1  0.721  0.188  0.853  1.0\\n\""
       ]
      },
      "execution_count": 215,
->>>>>>> 93278a87
      "metadata": {},
      "output_type": "execute_result"
     }
    ],
    "source": [
-<<<<<<< HEAD
-    "len(tokenizer.tokenize(ds['slice'][0]))"
-=======
     "num_tokenizer.num_matcher(cif)"
->>>>>>> 93278a87
-   ]
-  },
-  {
-   "cell_type": "code",
-<<<<<<< HEAD
-   "execution_count": 16,
-   "metadata": {},
-   "outputs": [],
-   "source": [
-    "tokens = dataset['input_ids'][0]"
-=======
+   ]
+  },
+  {
+   "cell_type": "code",
    "execution_count": 234,
    "metadata": {},
    "outputs": [
@@ -1304,551 +1120,25 @@
    "source": [
     "num_tokenizer = NumTokenizer_()\n",
     "num_tokenizer.num_matcher(\"InCuS2h Hi Cu2 2 0.2 \")\n"
->>>>>>> 93278a87
-   ]
-  },
-  {
-   "cell_type": "code",
-<<<<<<< HEAD
-   "execution_count": 17,
-=======
+   ]
+  },
+  {
+   "cell_type": "code",
    "execution_count": 203,
->>>>>>> 93278a87
    "metadata": {},
    "outputs": [
     {
      "data": {
       "text/plain": [
-<<<<<<< HEAD
-       "[151,\n",
-       " 55,\n",
-       " 55,\n",
-       " 27,\n",
-       " 27,\n",
-       " 27,\n",
-       " 27,\n",
-       " 27,\n",
-       " 27,\n",
-       " 27,\n",
-       " 27,\n",
-       " 27,\n",
-       " 27,\n",
-       " 27,\n",
-       " 27,\n",
-       " 27,\n",
-       " 27,\n",
-       " 27,\n",
-       " 27,\n",
-       " 27,\n",
-       " 27,\n",
-       " 27,\n",
-       " 27,\n",
-       " 32,\n",
-       " 32,\n",
-       " 32,\n",
-       " 32,\n",
-       " 32,\n",
-       " 32,\n",
-       " 32,\n",
-       " 32,\n",
-       " 32,\n",
-       " 32,\n",
-       " 32,\n",
-       " 32,\n",
-       " 32,\n",
-       " 32,\n",
-       " 32,\n",
-       " 32,\n",
-       " 32,\n",
-       " 32,\n",
-       " 32,\n",
-       " 32,\n",
-       " 32,\n",
-       " 32,\n",
-       " 32,\n",
-       " 32,\n",
-       " 33,\n",
-       " 33,\n",
-       " 33,\n",
-       " 33,\n",
-       " 33,\n",
-       " 33,\n",
-       " 33,\n",
-       " 33,\n",
-       " 34,\n",
-       " 34,\n",
-       " 34,\n",
-       " 34,\n",
-       " 34,\n",
-       " 34,\n",
-       " 34,\n",
-       " 34,\n",
-       " 34,\n",
-       " 34,\n",
-       " 34,\n",
-       " 34,\n",
-       " 139,\n",
-       " 143,\n",
-       " 147,\n",
-       " 24,\n",
-       " 139,\n",
-       " 144,\n",
-       " 142,\n",
-       " 18,\n",
-       " 139,\n",
-       " 144,\n",
-       " 140,\n",
-       " 7,\n",
-       " 139,\n",
-       " 143,\n",
-       " 145,\n",
-       " 1,\n",
-       " 140,\n",
-       " 144,\n",
-       " 139,\n",
-       " 0,\n",
-       " 140,\n",
-       " 143,\n",
-       " 146,\n",
-       " 0,\n",
-       " 140,\n",
-       " 143,\n",
-       " 148,\n",
-       " 0,\n",
-       " 140,\n",
-       " 144,\n",
-       " 141,\n",
-       " 0,\n",
-       " 141,\n",
-       " 143,\n",
-       " 141,\n",
-       " 6,\n",
-       " 142,\n",
-       " 143,\n",
-       " 142,\n",
-       " 0,\n",
-       " 143,\n",
-       " 143,\n",
-       " 143,\n",
-       " 3,\n",
-       " 144,\n",
-       " 143,\n",
-       " 144,\n",
-       " 0,\n",
-       " 145,\n",
-       " 142,\n",
-       " 147,\n",
-       " 0,\n",
-       " 146,\n",
-       " 142,\n",
-       " 148,\n",
-       " 0,\n",
-       " 147,\n",
-       " 143,\n",
-       " 139,\n",
-       " 0,\n",
-       " 148,\n",
-       " 143,\n",
-       " 140,\n",
-       " 0,\n",
-       " 140,\n",
-       " 139,\n",
-       " 142,\n",
-       " 147,\n",
-       " 0,\n",
-       " 140,\n",
-       " 140,\n",
-       " 142,\n",
-       " 148,\n",
-       " 0,\n",
-       " 140,\n",
-       " 141,\n",
-       " 143,\n",
-       " 139,\n",
-       " 0,\n",
-       " 140,\n",
-       " 142,\n",
-       " 143,\n",
-       " 140,\n",
-       " 0,\n",
-       " 140,\n",
-       " 143,\n",
-       " 143,\n",
-       " 141,\n",
-       " 0,\n",
-       " 140,\n",
-       " 144,\n",
-       " 143,\n",
-       " 142,\n",
-       " 0,\n",
-       " 140,\n",
-       " 145,\n",
-       " 143,\n",
-       " 143,\n",
-       " 0,\n",
-       " 140,\n",
-       " 146,\n",
-       " 143,\n",
-       " 144,\n",
-       " 0,\n",
-       " 140,\n",
-       " 147,\n",
-       " 145,\n",
-       " 141,\n",
-       " 0,\n",
-       " 140,\n",
-       " 148,\n",
-       " 145,\n",
-       " 142,\n",
-       " 0,\n",
-       " 141,\n",
-       " 139,\n",
-       " 145,\n",
-       " 143,\n",
-       " 0,\n",
-       " 141,\n",
-       " 140,\n",
-       " 145,\n",
-       " 144,\n",
-       " 0,\n",
-       " 141,\n",
-       " 141,\n",
-       " 143,\n",
-       " 145,\n",
-       " 0,\n",
-       " 141,\n",
-       " 141,\n",
-       " 142,\n",
-       " 139,\n",
-       " 0,\n",
-       " 141,\n",
-       " 142,\n",
-       " 142,\n",
-       " 140,\n",
-       " 0,\n",
-       " 141,\n",
-       " 142,\n",
-       " 143,\n",
-       " 146,\n",
-       " 0,\n",
-       " 141,\n",
-       " 143,\n",
-       " 142,\n",
-       " 141,\n",
-       " 0,\n",
-       " 141,\n",
-       " 143,\n",
-       " 143,\n",
-       " 147,\n",
-       " 0,\n",
-       " 141,\n",
-       " 144,\n",
-       " 143,\n",
-       " 148,\n",
-       " 0,\n",
-       " 141,\n",
-       " 144,\n",
-       " 142,\n",
-       " 142,\n",
-       " 0,\n",
-       " 141,\n",
-       " 145,\n",
-       " 142,\n",
-       " 139,\n",
-       " 0,\n",
-       " 141,\n",
-       " 145,\n",
-       " 144,\n",
-       " 139,\n",
-       " 0,\n",
-       " 141,\n",
-       " 146,\n",
-       " 144,\n",
-       " 140,\n",
-       " 0,\n",
-       " 141,\n",
-       " 146,\n",
-       " 142,\n",
-       " 140,\n",
-       " 0,\n",
-       " 141,\n",
-       " 147,\n",
-       " 144,\n",
-       " 141,\n",
-       " 0,\n",
-       " 141,\n",
-       " 147,\n",
-       " 142,\n",
-       " 141,\n",
-       " 0,\n",
-       " 141,\n",
-       " 148,\n",
-       " 142,\n",
-       " 142,\n",
-       " 0,\n",
-       " 141,\n",
-       " 148,\n",
-       " 144,\n",
-       " 142,\n",
-       " 0,\n",
-       " 142,\n",
-       " 139,\n",
-       " 142,\n",
-       " 143,\n",
-       " 6,\n",
-       " 142,\n",
-       " 140,\n",
-       " 142,\n",
-       " 144,\n",
-       " 2,\n",
-       " 142,\n",
-       " 141,\n",
-       " 142,\n",
-       " 145,\n",
-       " 3,\n",
-       " 142,\n",
-       " 142,\n",
-       " 142,\n",
-       " 146,\n",
-       " 1,\n",
-       " 142,\n",
-       " 143,\n",
-       " 144,\n",
-       " 143,\n",
-       " 0,\n",
-       " 142,\n",
-       " 143,\n",
-       " 144,\n",
-       " 147,\n",
-       " 0,\n",
-       " 142,\n",
-       " 144,\n",
-       " 144,\n",
-       " 148,\n",
-       " 0,\n",
-       " 142,\n",
-       " 144,\n",
-       " 144,\n",
-       " 144,\n",
-       " 1,\n",
-       " 142,\n",
-       " 145,\n",
-       " 145,\n",
-       " 139,\n",
-       " 0,\n",
-       " 142,\n",
-       " 145,\n",
-       " 144,\n",
-       " 145,\n",
-       " 0,\n",
-       " 142,\n",
-       " 146,\n",
-       " 144,\n",
-       " 146,\n",
-       " 2,\n",
-       " 142,\n",
-       " 146,\n",
-       " 145,\n",
-       " 140,\n",
-       " 0,\n",
-       " 142,\n",
-       " 147,\n",
-       " 144,\n",
-       " 147,\n",
-       " 0,\n",
-       " 142,\n",
-       " 148,\n",
-       " 144,\n",
-       " 148,\n",
-       " 0,\n",
-       " 143,\n",
-       " 139,\n",
-       " 145,\n",
-       " 139,\n",
-       " 0,\n",
-       " 143,\n",
-       " 140,\n",
-       " 145,\n",
-       " 140,\n",
-       " 0,\n",
-       " 152,\n",
-       " 150,\n",
-       " 150,\n",
-       " 150,\n",
-       " 150,\n",
-       " 150,\n",
-       " 150,\n",
-       " 150,\n",
-       " 150,\n",
-       " 150,\n",
-       " 150,\n",
-       " 150,\n",
-       " 150,\n",
-       " 150,\n",
-       " 150,\n",
-       " 150,\n",
-       " 150,\n",
-       " 150,\n",
-       " 150,\n",
-       " 150,\n",
-       " 150,\n",
-       " 150,\n",
-       " 150,\n",
-       " 150,\n",
-       " 150,\n",
-       " 150,\n",
-       " 150,\n",
-       " 150,\n",
-       " 150,\n",
-       " 150,\n",
-       " 150,\n",
-       " 150,\n",
-       " 150,\n",
-       " 150,\n",
-       " 150,\n",
-       " 150,\n",
-       " 150,\n",
-       " 150,\n",
-       " 150,\n",
-       " 150,\n",
-       " 150,\n",
-       " 150,\n",
-       " 150,\n",
-       " 150,\n",
-       " 150,\n",
-       " 150,\n",
-       " 150,\n",
-       " 150,\n",
-       " 150,\n",
-       " 150,\n",
-       " 150,\n",
-       " 150,\n",
-       " 150,\n",
-       " 150,\n",
-       " 150,\n",
-       " 150,\n",
-       " 150,\n",
-       " 150,\n",
-       " 150,\n",
-       " 150,\n",
-       " 150,\n",
-       " 150,\n",
-       " 150,\n",
-       " 150,\n",
-       " 150,\n",
-       " 150,\n",
-       " 150,\n",
-       " 150,\n",
-       " 150,\n",
-       " 150,\n",
-       " 150,\n",
-       " 150,\n",
-       " 150,\n",
-       " 150,\n",
-       " 150,\n",
-       " 150,\n",
-       " 150,\n",
-       " 150,\n",
-       " 150,\n",
-       " 150,\n",
-       " 150,\n",
-       " 150,\n",
-       " 150,\n",
-       " 150,\n",
-       " 150,\n",
-       " 150,\n",
-       " 150,\n",
-       " 150,\n",
-       " 150,\n",
-       " 150,\n",
-       " 150,\n",
-       " 150,\n",
-       " 150,\n",
-       " 150,\n",
-       " 150,\n",
-       " 150,\n",
-       " 150,\n",
-       " 150,\n",
-       " 150,\n",
-       " 150,\n",
-       " 150,\n",
-       " 150,\n",
-       " 150,\n",
-       " 150,\n",
-       " 150,\n",
-       " 150,\n",
-       " 150,\n",
-       " 150,\n",
-       " 150,\n",
-       " 150,\n",
-       " 150,\n",
-       " 150,\n",
-       " 150,\n",
-       " 150,\n",
-       " 150,\n",
-       " 150,\n",
-       " 150,\n",
-       " 150,\n",
-       " 150,\n",
-       " 150,\n",
-       " 150,\n",
-       " 150,\n",
-       " 150,\n",
-       " 150,\n",
-       " 150,\n",
-       " 150,\n",
-       " 150,\n",
-       " 150,\n",
-       " 150,\n",
-       " 150,\n",
-       " 150,\n",
-       " 150,\n",
-       " 150,\n",
-       " 150,\n",
-       " 150,\n",
-       " 150,\n",
-       " 150,\n",
-       " 150,\n",
-       " 150,\n",
-       " 150,\n",
-       " 150,\n",
-       " 150,\n",
-       " 150,\n",
-       " 150,\n",
-       " 150,\n",
-       " 150,\n",
-       " 150,\n",
-       " 150,\n",
-       " 150,\n",
-       " 150,\n",
-       " 150,\n",
-       " 150,\n",
-       " 150,\n",
-       " 150,\n",
-       " 150,\n",
-       " 150,\n",
-       " 150,\n",
-       " 150,\n",
-       " 150,\n",
-       " 150,\n",
-       " 150]"
-      ]
-     },
-     "execution_count": 17,
-=======
        "'InCuS2h Hi Cu2 _2_0_ 0._2_0_ '"
       ]
      },
      "execution_count": 203,
->>>>>>> 93278a87
      "metadata": {},
      "output_type": "execute_result"
     }
    ],
    "source": [
-<<<<<<< HEAD
-    "tokens"
-=======
     "NumTokenizer().num_matcher(\"InCuS2h Hi Cu2 2 0.2 \")"
    ]
   },
@@ -1877,27 +1167,16 @@
     "print(hi(\"InCuS2h Hi Cu2 2 0.2 \"))\n",
     "print(num_tokenizer.num_matcher(\"InCuS2h Hi Cu2 2 0.2 \"))\n",
     "#\n"
->>>>>>> 93278a87
-   ]
-  },
-  {
-   "cell_type": "code",
-<<<<<<< HEAD
-   "execution_count": 18,
-=======
+   ]
+  },
+  {
+   "cell_type": "code",
    "execution_count": 91,
->>>>>>> 93278a87
    "metadata": {},
    "outputs": [
     {
      "data": {
       "text/plain": [
-<<<<<<< HEAD
-       "512"
-      ]
-     },
-     "execution_count": 18,
-=======
        "['In',\n",
        " 'Cu',\n",
        " 'S',\n",
@@ -1914,24 +1193,16 @@
       ]
      },
      "execution_count": 91,
->>>>>>> 93278a87
      "metadata": {},
      "output_type": "execute_result"
     }
    ],
    "source": [
-<<<<<<< HEAD
-    "len(tokens)"
-=======
     "ciftokenizer.tokenize(\"InCuS2h Hi 2.0 5.2  h\")"
->>>>>>> 93278a87
-   ]
-  },
-  {
-   "cell_type": "code",
-<<<<<<< HEAD
-   "execution_count": 19,
-=======
+   ]
+  },
+  {
+   "cell_type": "code",
    "execution_count": null,
    "metadata": {},
    "outputs": [],
@@ -2130,33 +1401,21 @@
   {
    "cell_type": "code",
    "execution_count": 14,
->>>>>>> 93278a87
    "metadata": {},
    "outputs": [
     {
      "data": {
       "text/plain": [
-<<<<<<< HEAD
-       "'[CLS] Cu Cu H H H H H H H H H H H H H H H H H H H H C C C C C C C C C C C C C C C C C C C C C C C C N N N N N N N N O O O O O O O O O O O O 0 4 8 - - o 0 5 3 - o o 0 5 1 o - + 0 4 6 o o + 1 5 0 o o o 1 4 7 o o o 1 4 9 o o o 1 5 2 o o o 2 4 2 o - o 3 4 3 o o o 4 4 4 o + o 5 4 5 o o o 6 3 8 o o o 7 3 9 o o o 8 4 0 o o o 9 4 1 o o o 1 0 3 8 o o o 1 1 3 9 o o o 1 2 4 0 o o o 1 3 4 1 o o o 1 4 4 2 o o o 1 5 4 3 o o o 1 6 4 4 o o o 1 7 4 5 o o o 1 8 6 2 o o o 1 9 6 3 o o o 2 0 6 4 o o o 2 1 6 5 o o o 2 2 4 6 o o o 2 2 3 0 o o o 2 3 3 1 o o o 2 3 4 7 o o o 2 4 3 2 o o o 2 4 4 8 o o o 2 5 4 9 o o o 2 5 3 3 o o o 2 6 3 0 o o o 2 6 5 0 o o o 2 7 5 1 o o o 2 7 3 1 o o o 2 8 5 2 o o o 2 8 3 2 o o o 2 9 3 3 o o o 2 9 5 3 o o o 3 0 3 4 o - o 3 1 3 5 o o - 3 2 3 6 o + o 3 3 3 7 o o + 3 4 5 4 o o o 3 4 5 8 o o o 3 5 5 9 o o o 3 5 5 5 o o + 3 6 6 0 o o o 3 6 5 6 o o o 3 7 5 7 o o - 3 7 6 1 o o o 3 8 5 8 o o o 3 9 5 9 o o o 4 0 6 0 o o o 4 1 6 1 o o o [SEP] [PAD] [PAD] [PAD] [PAD] [PAD] [PAD] [PAD] [PAD] [PAD] [PAD] [PAD] [PAD] [PAD] [PAD] [PAD] [PAD] [PAD] [PAD] [PAD] [PAD] [PAD] [PAD] [PAD] [PAD] [PAD] [PAD] [PAD] [PAD] [PAD] [PAD] [PAD] [PAD] [PAD] [PAD] [PAD] [PAD] [PAD] [PAD] [PAD] [PAD] [PAD] [PAD] [PAD] [PAD] [PAD] [PAD] [PAD] [PAD] [PAD] [PAD] [PAD] [PAD] [PAD] [PAD] [PAD] [PAD] [PAD] [PAD] [PAD] [PAD] [PAD] [PAD] [PAD] [PAD] [PAD] [PAD] [PAD] [PAD] [PAD] [PAD] [PAD] [PAD] [PAD] [PAD] [PAD] [PAD] [PAD] [PAD] [PAD] [PAD] [PAD] [PAD] [PAD] [PAD] [PAD] [PAD] [PAD] [PAD] [PAD] [PAD] [PAD] [PAD] [PAD] [PAD] [PAD] [PAD] [PAD] [PAD] [PAD] [PAD] [PAD] [PAD] [PAD] [PAD] [PAD] [PAD] [PAD] [PAD] [PAD] [PAD] [PAD] [PAD] [PAD] [PAD] [PAD] [PAD] [PAD] [PAD] [PAD] [PAD] [PAD] [PAD] [PAD] [PAD] [PAD] [PAD] [PAD] [PAD] [PAD] [PAD] [PAD] [PAD] [PAD] [PAD] [PAD] [PAD] [PAD] [PAD] [PAD] [PAD] [PAD] [PAD] [PAD] [PAD] [PAD] [PAD] [PAD] [PAD] [PAD] [PAD] [PAD] [PAD] [PAD] [PAD] [PAD] [PAD] [PAD] [PAD] [PAD] [PAD]'"
-      ]
-     },
-     "execution_count": 19,
-=======
        "'3.9 3.9 3.9\\n90 90 90\\n'"
       ]
      },
      "execution_count": 14,
->>>>>>> 93278a87
      "metadata": {},
      "output_type": "execute_result"
     }
    ],
    "source": [
-<<<<<<< HEAD
-    "tokenizer.decode(tokens)"
-=======
     "string"
->>>>>>> 93278a87
    ]
   },
   {
